import contextlib
import csv
import gc
import math
import os
import time
from datetime import datetime
from functools import partial
from math import ceil
<<<<<<< HEAD
from typing import Dict, Iterable, List, Optional, Tuple
=======
from typing import Any, Dict, Iterable, List, Optional, Tuple
>>>>>>> 450fb67e

import numpy as np
import torch
from torch import nn
from torch.nn.parallel import DistributedDataParallel
from torch.optim.lr_scheduler import LambdaLR
from torch.profiler import ProfilerActivity, profile, tensorboard_trace_handler

from nanotron import distributed as dist
from nanotron import logging
from nanotron.config import Config, LRSchedulerArgs, OptimizerArgs, ParallelismArgs
from nanotron.distributed import ProcessGroup
from nanotron.logging import LogItem, log_rank
from nanotron.models.base import NanotronModel
from nanotron.optim.base import BaseOptimizer, Optimizer
from nanotron.optim.gradient_accumulator import (
    FP32GradBucketManager,
    FP32GradientAccumulator,
    GradientAccumulator,
    get_fp32_accum_hook,
)
from nanotron.optim.named_optimizer import NamedOptimizer
from nanotron.optim.optimizer_from_gradient_accumulator import (
    OptimizerFromGradientAccumulator,
)
from nanotron.optim.zero import ZeroDistributedOptimizer
from nanotron.parallel import ParallelContext
from nanotron.parallel.tensor_parallel.nn import TensorParallelLinearMode
from nanotron.random import (
    RandomStates,
    get_current_random_state,
    get_synced_random_state,
)
from nanotron.scaling.parametrization import LearningRateForSP, LearningRateForSpectralMup, ParametrizationMethod

logger = logging.get_logger(__name__)


def _vocab_size_with_padding(orig_vocab_size: int, pg_size: int, make_vocab_size_divisible_by: int):
    """Pad vocab size so it is divisible by pg_size * make_vocab_size_divisible_by."""

    multiple = make_vocab_size_divisible_by * pg_size
    after = int(ceil(orig_vocab_size / multiple) * multiple)

    if after != orig_vocab_size:
        log_rank(
            f"[Vocab Size Padding] Padded vocab (size: {orig_vocab_size}) with {after - orig_vocab_size} dummy tokens (new size: {after})",
            logger=logger,
            level=logging.WARNING,
            rank=0,
        )
    return after


def init_random_states(parallel_config: ParallelismArgs, tp_pg: ProcessGroup):
    # Get synchronized random states
    if parallel_config is None or parallel_config.tp_mode is TensorParallelLinearMode.ALL_REDUCE:
        random_states = RandomStates(
            {"tp_synced": get_synced_random_state(random_state=get_current_random_state(), pg=tp_pg)}
        )
    else:
        # We don't need to sync across TP when using sequence parallel (REDUCE_SCATTER)
        random_states = RandomStates({})
    return random_states


def lr_scheduler_builder(optimizer: Optimizer, lr_scheduler_args: LRSchedulerArgs, total_training_steps: int):
    if lr_scheduler_args.lr_decay_steps is None:
        lr_decay_steps = total_training_steps
        if lr_scheduler_args.lr_warmup_steps is not None:
            lr_decay_steps -= lr_scheduler_args.lr_warmup_steps
        if lr_scheduler_args.lr_decay_starting_step is not None:
            lr_decay_steps -= lr_scheduler_args.lr_decay_starting_step
    else:
        lr_decay_steps = lr_scheduler_args.lr_decay_steps

    if lr_scheduler_args.lr_decay_starting_step is None:
        if lr_scheduler_args.lr_warmup_steps is not None:
            lr_decay_starting_step = lr_scheduler_args.lr_warmup_steps
        else:
            lr_decay_starting_step = 0
    else:
        lr_decay_starting_step = lr_scheduler_args.lr_decay_starting_step

    def lr_lambda(current_step: int, initial_lr: float):
        """
        current_step: current training step
        initial_lr: the learning rate of a parameter group

        More info on initial_lr:
        And in standard parameterization, lr_lambda only takes a single learning rate.
        But in µTransfer, each parameter has a custom learning rate (custom_lr = lr_scheduler_args.learning_rate * scaling_factor),
        so each parameter group has a custom lr_lambda function.

        LR Scheduling function, it has from 2 up to 4 phases:
        - warmup,
        - optional: constant (if lr_decay_starting_step is set)
        - decay
        - optional: constant (if lr_decay_steps and/or lr_decay_starting_step are set)
        Warmup starts at lr=0 and ends at `lr=lr`
        Then it stays constant at lr if lr_decay_starting_step is set and larger than lr_warmup_steps
        Then it decays until `min_decay_lr` for lr_decay_steps if set, else: (total_training_steps - lr_warmup_steps or lr_decay_starting_step)
        Then it stays constant at min_decay_lr if lr_decay_starting_step is set and total_training_steps is larger)
        """
        # No warmup or decay
        if lr_scheduler_args.lr_warmup_steps == 0 and lr_decay_steps == 0:
            return initial_lr

        # Warmup phase
        elif lr_scheduler_args.lr_warmup_style is not None and current_step <= lr_scheduler_args.lr_warmup_steps:
            if lr_scheduler_args.lr_warmup_style == "linear":
                lmbda = initial_lr * current_step / max(lr_scheduler_args.lr_warmup_steps, 1)
            elif lr_scheduler_args.lr_warmup_style == "constant":
                lmbda = lr_scheduler_args.learning_rate
            else:
                raise ValueError(f"Unknown warmup style {lr_scheduler_args.lr_warmup_style}")

        # Optional constant phase at learning_rate
        elif current_step < lr_decay_starting_step:
            lmbda = initial_lr

        # Decay phase
        elif lr_scheduler_args.lr_decay_style is not None and current_step < lr_decay_starting_step + lr_decay_steps:
            if lr_scheduler_args.lr_decay_style == "cosine":
                lmbda = (
                    lr_scheduler_args.min_decay_lr
                    + (initial_lr - lr_scheduler_args.min_decay_lr)
                    * (1 + math.cos(math.pi * (current_step - lr_decay_starting_step) / lr_decay_steps))
                    / 2
                )
            elif lr_scheduler_args.lr_decay_style == "linear":
                lmbda = (
                    lr_scheduler_args.min_decay_lr
                    + (initial_lr - lr_scheduler_args.min_decay_lr)
                    * (lr_decay_steps - (current_step - lr_decay_starting_step))
                    / lr_decay_steps
                )
            else:
                raise ValueError(f"Unknown decay style {lr_scheduler_args.lr_decay_style}")

        # Optional constant phase at min_decay_lr
        else:
            lmbda = lr_scheduler_args.min_decay_lr

        lmbda /= initial_lr  # Normalization for pytorch
        return lmbda

    def get_lr_lambda_for_param_group(lr: float):
        return partial(lr_lambda, initial_lr=lr)

    # NOTE: get learning rate scheduler for each param group
    lr_lambdas = []
    for param_group in optimizer.get_base_optimizer().param_groups:
        lr_lambdas.append(get_lr_lambda_for_param_group(lr=param_group["lr"]))

    assert len(lr_lambdas) == len(
        optimizer.get_base_optimizer().param_groups
    ), "Custom learning rate functions dont match the number of param groups"

    log_rank(
        f"[Optimizer Building] There are total {len(lr_lambdas)} custom learning rate function for parameter groups",
        logger=logger,
        level=logging.DEBUG,
    )

    lr_scheduler = LambdaLR(optimizer.get_base_optimizer(), lr_lambda=lr_lambdas)
    return lr_scheduler


<<<<<<< HEAD
def get_custom_weight_decay_for_named_parameters(
    named_parameters: Iterable[Tuple[str, torch.Tensor]],
    model: NanotronModel,
    module_id_to_prefix: Dict[int, str],
    weight_decay: float,
):
    named_param_groups_with_custom_weight_decay = []

    for name, param in named_parameters:

        if param.is_tied:
            full_name = param.get_tied_info().get_full_name_from_module_id_to_prefix(
                module_id_to_prefix=module_id_to_prefix
            )
        else:
            full_name = name

        if hasattr(param, "_no_weight_decay") and param._no_weight_decay:
            named_param_groups_with_custom_weight_decay.append(
                {"named_params": [(full_name, param)], "weight_decay": 0.0}
            )
        else:
            named_param_groups_with_custom_weight_decay.append(
                {"named_params": [(full_name, param)], "weight_decay": weight_decay}
            )

    log_rank(
        f"[Optimizer Building] Creating {len(named_param_groups_with_custom_weight_decay)} param groups with custom weight decay",
=======
def get_custom_lr_for_named_parameters(
    parametrization_method: ParametrizationMethod,
    lr: float,
    named_parameters: Iterable[Tuple[str, torch.Tensor]],
    model: NanotronModel,
) -> List[Dict[str, Any]]:
    """
    Get custom learning rates for parameters based on the parametrization method.

    NOTE: in some paramtrization methods, we use a global learning rate for all parameters,
    in others we use a custom learning rate for each parameter (eg: spectral µTransfer).
    """

    assert parametrization_method in [ParametrizationMethod.SPECTRAL_MUP, ParametrizationMethod.STANDARD]

    lr_mapper_cls = (
        LearningRateForSpectralMup
        if parametrization_method == ParametrizationMethod.SPECTRAL_MUP
        else LearningRateForSP
    )

    log_rank(
        f"[Optimizer Building] Using {lr_mapper_cls.__name__} as learning rate",
        logger=logger,
        level=logging.INFO,
        rank=0,
    )

    # NOTE: since in the case of pipeline parallelism, each rank only has a subset of the model
    # so we only get the parameters that are in the current rank
    learning_rate_mapper = lr_mapper_cls(names_to_modules=model.named_modules_in_pp_rank, lr=lr)

    named_param_groups_with_custom_lr = []
    for (
        name,
        param,
    ) in named_parameters:
        learning_rate = learning_rate_mapper.get_lr(name, param)
        assert isinstance(learning_rate, float), f"Expected a float, got {learning_rate} for parameter {name}"
        named_param_groups_with_custom_lr.append({"named_params": [(name, param)], "lr": learning_rate})

    log_rank(
        f"[Optimizer Building] Creating {len(named_param_groups_with_custom_lr)} param groups with custom learning rates",
>>>>>>> 450fb67e
        logger=logger,
        level=logging.DEBUG,
    )

<<<<<<< HEAD
    return named_param_groups_with_custom_weight_decay
=======
    return named_param_groups_with_custom_lr
>>>>>>> 450fb67e


def init_optimizer_and_grad_accumulator(
    parametrization_method: ParametrizationMethod,
    model: nn.Module,
    optimizer_args: OptimizerArgs,
    parallel_context: ParallelContext,
) -> Tuple[BaseOptimizer, GradientAccumulator]:
    # Unwrap DDP
    unwrapped_model: NanotronModel = model.module if isinstance(model, DistributedDataParallel) else model

    module_id_to_prefix = {id(module): f"{module_name}." for module_name, module in unwrapped_model.named_modules()}
    # Fix the root_model
    module_id_to_prefix[id(unwrapped_model)] = ""

    named_parameters = list(unwrapped_model.get_named_params_with_correct_tied())
    named_param_groups = get_custom_lr_for_named_parameters(
        parametrization_method=parametrization_method,
        named_parameters=named_parameters,
        model=unwrapped_model,
        lr=optimizer_args.learning_rate_scheduler.learning_rate,
    )

    named_param_groups = get_custom_weight_decay_for_named_parameters(
        named_parameters=named_parameters,
        model=unwrapped_model,
        module_id_to_prefix=module_id_to_prefix,
        weight_decay=optimizer_args.weight_decay,
    )

    # Basic optimizer builder
    def basic_optimizer_builder(named_param_groups):
        optimizer = None

        if optimizer_args.optimizer_factory.name == "adamW":

            def optimizer(param_groups):
                return torch.optim.AdamW(
                    param_groups,
                    lr=optimizer_args.learning_rate_scheduler.learning_rate,
                    weight_decay=optimizer_args.weight_decay,
                    eps=optimizer_args.optimizer_factory.adam_eps,
                    betas=(optimizer_args.optimizer_factory.adam_beta1, optimizer_args.optimizer_factory.adam_beta2),
                    fused=optimizer_args.optimizer_factory.torch_adam_is_fused,
                )

        elif optimizer_args.optimizer_factory.name == "sgd":

            def optimizer(param_groups):
                return torch.optim.SGD(
                    param_groups,
                    lr=optimizer_args.learning_rate_scheduler.learning_rate,
                    weight_decay=optimizer_args.weight_decay,
                )

        else:
            raise ValueError(f"Optimizer {optimizer_args.optimizer_factory.name} is not supported")

        return NamedOptimizer(
            named_params_or_groups=named_param_groups,
            optimizer_builder=optimizer,
        )

    optimizer_builder = basic_optimizer_builder

    # Gradient accumulator builder
    grad_accumulator: Optional[GradientAccumulator] = None
    if optimizer_args.accumulate_grad_in_fp32:
        # TODO @thomasw21: Make an optimizer builder system, instead of doing everything in functional manner
        def grad_optimizer_builder(named_param_groups):
            result = OptimizerFromGradientAccumulator(
                gradient_accumulator_builder=lambda named_params: FP32GradientAccumulator(
                    named_parameters=named_params,
                    grad_buckets_named_params=named_parameters,
                ),
                named_params_or_groups=named_param_groups,
                optimizer_builder=basic_optimizer_builder,
            )

            # TODO @thomasw21: get better API to get the grad_accumulator
            nonlocal grad_accumulator
            grad_accumulator = result.gradient_accumulator

            return result

        optimizer_builder = grad_optimizer_builder

    if optimizer_args.zero_stage > 0:
        # Build optimizer
        optimizer = ZeroDistributedOptimizer(
            named_params_or_groups=named_param_groups,
            # TODO @thomasw21: We need a better API for gradient accumulation/zero etc ...
            optimizer_builder=optimizer_builder,
            dp_pg=parallel_context.dp_pg,
        )

        # SANITY CHECK: assert that optimizer's named_params point to model's params (check only the first one)
        if (
            len(optimizer.zero_named_param_groups) > 0
            and len(optimizer.zero_named_param_groups[0]["named_params"]) > 0
        ):
            optim_model_param_name, optim_model_param = optimizer.zero_named_param_groups[0]["named_params"][0]
            if isinstance(model, DistributedDataParallel):
                optim_model_param_name = f"module.{optim_model_param_name}"
            param = model.get_parameter(optim_model_param_name)
            assert param.data_ptr() == optim_model_param.data_ptr()
    else:
        # Build optimizer
        optimizer = optimizer_builder(named_param_groups)

    if grad_accumulator is not None and optimizer_args.zero_stage > 0:
        # There's a way to only require to reduce_scatter the gradients instead of all_reducing
        # In order to do so I need to pass which segments of each parameter should be reduced on which dp rank.
        assert isinstance(optimizer, ZeroDistributedOptimizer)
        param_name_to_dp_rank_offsets = optimizer.param_name_to_dp_rank_offsets

        assert isinstance(grad_accumulator, FP32GradientAccumulator)
        grad_accumulator.assign_param_offsets(
            dp_rank=dist.get_rank(parallel_context.dp_pg),
            param_name_to_offsets=param_name_to_dp_rank_offsets,
        )

    # Register DDP hook to make fp32 grad accumulation work
    if isinstance(model, DistributedDataParallel) and grad_accumulator is not None:
        assert isinstance(grad_accumulator, FP32GradientAccumulator)
        model.register_comm_hook(
            state=FP32GradBucketManager(
                dp_pg=parallel_context.dp_pg,
                accumulator=grad_accumulator,
                param_id_to_name={
                    id(param): param.get_tied_info().get_full_name_from_module_id_to_prefix(
                        module_id_to_prefix=module_id_to_prefix
                    )
                    if param.is_tied
                    else name
                    for name, param in unwrapped_model.named_parameters()
                },
            ),
            hook=get_fp32_accum_hook(
                reduce_scatter=optimizer.inherit_from(ZeroDistributedOptimizer), reduce_op=dist.ReduceOp.AVG
            ),
        )

    return optimizer, grad_accumulator


def test_equal_dict(first: Dict, second: Dict, sub_paths: Optional[List[str]] = None) -> None:
    """Raise if doesn't match."""

    if sub_paths is None:
        sub_paths = []

    first_keys = set(first.keys())
    second_keys = set(second.keys())
    assert first_keys == second_keys, f"Keys don't match.\nFirst: {first_keys}\nSecond: {second_keys}"
    for key in first_keys:
        first_elt = first[key]
        second_elt = second[key]

        if isinstance(first_elt, dict):
            assert isinstance(second_elt, dict), f"{first_elt} doesn't match {second_elt}"
            test_equal_dict(first_elt, second_elt, sub_paths=sub_paths + [str(key)])
        elif isinstance(first_elt, torch.Tensor):
            assert isinstance(second_elt, torch.Tensor), f"{first_elt} doesn't match {second_elt}"
            torch.testing.assert_close(
                first_elt,
                second_elt,
                atol=0.0,
                rtol=0.0,
                msg=lambda msg: f"tensor at {'.'.join(sub_paths + [str(key)])} don't match.\nCur: {first_elt}\nRef: {second_elt}\n{msg}",
            )
        else:
            assert (
                first_elt == second_elt
            ), f"{first_elt} doesn't match {second_elt} at key {'.'.join(sub_paths + [str(key)])}"


def get_profiler(config: Config):
    if config.profiler is not None:
        if config.profiler.profiler_export_path is not None:
            on_trace_ready = tensorboard_trace_handler(
                config.profiler.profiler_export_path / datetime.now().strftime("%Y%m%d-%H%M%S")
            )
        else:
            on_trace_ready = None
        prof = profile(
            activities=[ProfilerActivity.CPU, ProfilerActivity.CUDA],
            schedule=torch.profiler.schedule(wait=1, warmup=1, active=1, repeat=1, skip_first=3),
            on_trace_ready=on_trace_ready,
            # record_shapes=True,
            # profile_memory=True,
            with_stack=True,
        )
    else:
        prof = contextlib.nullcontext()
    return prof


def get_all_comps(n: int) -> List[List[List[int]]]:
    """Return a 3D numpy array with a series of pairs to test latency/bandwidth between:
        This basically make a square matrix from the triangle of pair-to-pair comparisons


    [[[0 1]
    [2 3]]

    [[0 2]
    [1 3]]

    [[0 3]
    [1 2]]]
    """
    # n: power of two
    if not ((n & (n - 1) == 0) and n != 0):
        # every power of 2 has exactly 1 bit set to 1 (the bit in that number's log base-2 index).
        # So when subtracting 1 from it, that bit flips to 0 and all preceding bits flip to 1.
        # That makes these 2 numbers the inverse of each other so when AND-ing them, we will get 0 as the result
        raise ValueError("n must be a power of two")

    def op(lst, d=4, r=1):
        lst = lst.reshape(-1, d)
        lst[1::2] = np.roll(lst[1::2], r, axis=1)
        return lst.T.reshape(-1)

    x = np.array(list(range(n)))
    comps = []
    d = 1
    while d < n:
        for r in range(d):
            comps.append(op(x, d=d, r=r).copy())
        d *= 2
    ret = np.stack(comps)
    return ret.reshape(ret.shape[0], -1, 2).tolist()


def test_all_pair_to_pair(
    parallel_context: ParallelContext, throughput_size: int, throughput_iters: int, only_node_to_node: bool = True
):
    """Test all pair-to-pair GPUs throughput

    Args:
        parallel_context: ParallelContext
        throughput_size: size of the tensor to send
        throughput_iters: number of warm-up iterations before testing the throughput
        only_node_to_node: if True, only test node-to-node throughput
    """
    comparisons = get_all_comps(parallel_context.world_pg.size())
    wr = dist.get_rank(parallel_context.world_pg)
    log_rank(
        f"[TEST] Testing throughput between {comparisons}",
        logger=logger,
        level=logging.WARNING,
        group=parallel_context.world_pg,
        rank=0,
    )
    for j, comp in enumerate(comparisons):
        dist.barrier(group=parallel_context.world_pg)
        for i, (a, b) in enumerate(comp):
            dist.barrier(group=parallel_context.world_pg)
            if wr not in [a, b]:
                continue
            if only_node_to_node and (a % 8 != 0 or b % 8 != 0):
                # We only check node-to-node throughput
                continue
            test_tensor = torch.zeros((int(throughput_size),), dtype=torch.uint8, device=torch.device("cuda"))
            for k in range(throughput_iters):
                pre = time.perf_counter()
                torch.cuda.synchronize()
                if wr == a:
                    dist.send(test_tensor, b, group=parallel_context.world_pg, tag=i + k)
                elif wr == b:
                    dist.recv(test_tensor, a, group=parallel_context.world_pg, tag=i + k)
                torch.cuda.synchronize()
                duration = time.perf_counter() - pre
            del test_tensor
            gc.collect()
            torch.cuda.empty_cache()
            tput = (float(throughput_size) / duration) * 8  # *8 for gigabits/second
            log_rank(
                f"[TEST] {j, i, wr} Results throughput from {a} to {b}: {tput/1e9:.4f} Gbps",
                logger=logger,
                level=logging.WARNING,
                group=parallel_context.world_pg,
                rank=None,
            )
    log_rank(
        "[TEST] All comparisons done",
        logger=logger,
        level=logging.WARNING,
        group=parallel_context.world_pg,
        rank=0,
    )


def create_table_log(
    config: Config,
    parallel_context: ParallelContext,
    model_tflops,
    hardware_tflops,
    tokens_per_sec,
    bandwidth,
    slurm_job_id,
):
    return [
        LogItem("job_id", slurm_job_id, "s"),
        LogItem("name", config.general.run, "s"),
        LogItem("nodes", math.ceil(parallel_context.world_pg.size() / torch.cuda.device_count()), "d"),
        LogItem("seq_len", config.tokens.sequence_length, "d"),
        LogItem("mbs", config.tokens.micro_batch_size, "d"),
        LogItem("batch_accum", config.tokens.batch_accumulation_per_replica, "d"),
        LogItem("gbs", config.global_batch_size, "d"),
        LogItem("mTFLOPs", model_tflops, ".2f"),
        LogItem("hTFLOPs", hardware_tflops, ".2f"),
        LogItem("tok/s/gpu", tokens_per_sec / parallel_context.world_pg.size(), ".2f"),
        LogItem("Bandwidth (GB/s)", bandwidth, ".2f"),
        LogItem("Mem Alloc (GB)", torch.cuda.max_memory_allocated() / 1024**3, ".2f"),
        LogItem("Mem Res (GB)", torch.cuda.max_memory_reserved() / 1024**3, ".2f"),
    ]


def create_table_output(table_log, column_widths):
    header_row = "| " + " | ".join([item.tag.ljust(width) for item, width in zip(table_log, column_widths)]) + " |"
    separator_row = "| " + " | ".join(["-" * width for width in column_widths]) + " |"
    data_row = (
        "| "
        + " | ".join(
            [f"{item.scalar_value:{item.log_format}}".ljust(width) for item, width in zip(table_log, column_widths)]
        )
        + " |"
    )
    return f"{header_row}\n{separator_row}\n{data_row}"


def write_to_csv(csv_filename, table_log, model_tflops, slurm_job_id):
    if not os.path.exists(csv_filename):
        os.makedirs(os.path.dirname(csv_filename), exist_ok=True)
        with open(csv_filename, mode="w") as fo:
            writer = csv.writer(fo)
            writer.writerow([item.tag for item in table_log])
            writer.writerow([f"{item.scalar_value:{item.log_format}}" for item in table_log])
    # elif model_tflops > 0:
    #     # replace line with same job_id
    #     with open(csv_filename, mode="r") as fi:
    #         lines = fi.readlines()
    #     with open(csv_filename, mode="w") as fo:
    #         writer = csv.writer(fo)
    #         for line in lines:
    #             if line.startswith(slurm_job_id):
    #                 writer.writerow([f"{item.scalar_value:{item.log_format}}" for item in table_log])
    #             else:
    #                 fo.write(line)
    else:
        with open(csv_filename, mode="a") as fo:
            writer = csv.writer(fo)
            writer.writerow([f"{item.scalar_value:{item.log_format}}" for item in table_log])


def log_throughput(
    config: Config,
    parallel_context: ParallelContext,
    model_tflops=0,
    hardware_tflops=0,
    tokens_per_sec=0,
    bandwidth=0,
):
    slurm_job_id = os.environ.get("SLURM_JOB_ID", "N/A")

    table_log = create_table_log(
        config, parallel_context, model_tflops, hardware_tflops, tokens_per_sec, bandwidth, slurm_job_id
    )
    column_widths = [max(len(item.tag), len(f"{item.scalar_value:{item.log_format}}")) for item in table_log]
    table_output = create_table_output(table_log, column_widths)

    log_rank(
        table_output,
        logger=logger,
        level=logging.INFO,
        rank=0,
    )

    if dist.get_rank(parallel_context.world_pg) == 0:
        write_to_csv(config.general.benchmark_csv_path, table_log, model_tflops, slurm_job_id)<|MERGE_RESOLUTION|>--- conflicted
+++ resolved
@@ -7,11 +7,7 @@
 from datetime import datetime
 from functools import partial
 from math import ceil
-<<<<<<< HEAD
-from typing import Dict, Iterable, List, Optional, Tuple
-=======
 from typing import Any, Dict, Iterable, List, Optional, Tuple
->>>>>>> 450fb67e
 
 import numpy as np
 import torch
@@ -181,36 +177,36 @@
     return lr_scheduler
 
 
-<<<<<<< HEAD
 def get_custom_weight_decay_for_named_parameters(
-    named_parameters: Iterable[Tuple[str, torch.Tensor]],
+    named_param_groups: List[Dict[str, Any]],
     model: NanotronModel,
     module_id_to_prefix: Dict[int, str],
     weight_decay: float,
-):
-    named_param_groups_with_custom_weight_decay = []
-
-    for name, param in named_parameters:
+) -> List[Dict[str, Any]]:
+
+    for group in named_param_groups:
+
+        name, param = group["named_params"][0]
 
         if param.is_tied:
-            full_name = param.get_tied_info().get_full_name_from_module_id_to_prefix(
-                module_id_to_prefix=module_id_to_prefix
-            )
+            param.get_tied_info().get_full_name_from_module_id_to_prefix(module_id_to_prefix=module_id_to_prefix)
         else:
-            full_name = name
+            pass
 
         if hasattr(param, "_no_weight_decay") and param._no_weight_decay:
-            named_param_groups_with_custom_weight_decay.append(
-                {"named_params": [(full_name, param)], "weight_decay": 0.0}
-            )
+            group["weight_decay"] = 0.0
         else:
-            named_param_groups_with_custom_weight_decay.append(
-                {"named_params": [(full_name, param)], "weight_decay": weight_decay}
-            )
+            group["weight_decay"] = weight_decay
 
     log_rank(
-        f"[Optimizer Building] Creating {len(named_param_groups_with_custom_weight_decay)} param groups with custom weight decay",
-=======
+        f"[Optimizer Building] Creating {len(named_param_groups)} param groups with custom weight decay",
+        logger=logger,
+        level=logging.DEBUG,
+    )
+
+    return named_param_groups
+
+
 def get_custom_lr_for_named_parameters(
     parametrization_method: ParametrizationMethod,
     lr: float,
@@ -254,16 +250,11 @@
 
     log_rank(
         f"[Optimizer Building] Creating {len(named_param_groups_with_custom_lr)} param groups with custom learning rates",
->>>>>>> 450fb67e
         logger=logger,
         level=logging.DEBUG,
     )
 
-<<<<<<< HEAD
-    return named_param_groups_with_custom_weight_decay
-=======
     return named_param_groups_with_custom_lr
->>>>>>> 450fb67e
 
 
 def init_optimizer_and_grad_accumulator(
@@ -280,6 +271,7 @@
     module_id_to_prefix[id(unwrapped_model)] = ""
 
     named_parameters = list(unwrapped_model.get_named_params_with_correct_tied())
+
     named_param_groups = get_custom_lr_for_named_parameters(
         parametrization_method=parametrization_method,
         named_parameters=named_parameters,
@@ -288,7 +280,7 @@
     )
 
     named_param_groups = get_custom_weight_decay_for_named_parameters(
-        named_parameters=named_parameters,
+        named_param_groups=named_param_groups,
         model=unwrapped_model,
         module_id_to_prefix=module_id_to_prefix,
         weight_decay=optimizer_args.weight_decay,
